import pandas as pd
import torch
from datasets import Dataset
from transformers import TrainingArguments

import utils.constants as constants
import wandb
from data import (
    JudgePreferencesDataset,
    JudgePreferencesLoader,
    RawDataset,
    RewardType,
    SplitType,
)
from debate import BestOfNDebater, Debater, DebateRound, Judge, QuestionMetadata
from models import (
    BestOfNConfig,
    GenerationParams,
    RandomModel,
)
from prompts import PromptConfig, PromptParser
from train.impl import SmoothedDPOTrainer
from train.train_utils import TrainingConfig, TrainUtils
from utils import LoggingCallback, logger_utils
from utils.constants import DEBUG

try:
    from utils.flash_attn_utils import (
        upcast_layer_for_flash_attention,
    )

    FLASH_ATTENTION_AVAILABLE = True
except ImportError:
    print("Running without flash attention")
    FLASH_ATTENTION_AVAILABLE = False


REFERENCE_MODEL = None
SWAP = False

class IterativeDirectPreferenceTrainer:
    """Class for iteratively training a model using Direct Preference Optimization"""

    DEFAULT_DEBATER_ALIAS = "default-debater"

    def __init__(self, config: TrainingConfig, smooth: bool = True, is_local: bool = False):
        self.eval_step = 0
        self.logger = logger_utils.get_default_logger(__name__)
        self.is_local = is_local
        self.multiturn = config.training_hyperparameters.supplemental["multiturn"]
        self.tokenizer = TrainUtils.get_tokenizer(config=config, is_local=is_local)
        self.model = TrainUtils.load_training_model(
            config=config,
            is_local=is_local,
            requires_value_head=False,
            load_as_peft_model=bool(config.training_hyperparameters.supplemental.get("force_sft_as_reference", False)),
        )
        self.config = config

        self.judge_model = TrainUtils.load_judge_model(config, is_local=is_local)
        self.random_judge_model = RandomModel(alias="default-random-judge", is_debater=False)

        if FLASH_ATTENTION_AVAILABLE:
            self.model = upcast_layer_for_flash_attention(self.model, torch.bfloat16)

        self.peft_config = TrainUtils.get_peft_config(config=config)

        reward_type = RewardType.LOG_PROB
        if (
            config.training_hyperparameters.supplemental
            and "reward_type" in config.training_hyperparameters.supplemental
        ):
            reward_type = RewardType[config.training_hyperparameters.supplemental["reward_type"].upper()]

        reward_type_args = {}
        if config.training_hyperparameters.supplemental:
            eligible_params = ["multiplier", "temperature"]
            for param in filter(
                lambda x: x in config.training_hyperparameters.supplemental,
                eligible_params,
            ):
                reward_type_args[param] = config.training_hyperparameters.supplemental[param]

        datasets = TrainUtils.create_datasets(config=config, reward_type=reward_type, **reward_type_args)
        self.dataset = datasets[0]
        if len(datasets) > 1:
            for other in datasets[1:]:
                self.dataset.merge(other)

        self.config = config
        self.increase_rounds = config.training_hyperparameters.supplemental['increase_rounds']
        self.rounds_counter = 1

    def convert_dataset(self, raw_datasets: list[RawDataset]) -> Dataset:
        """Converts a dataset (abstraction used in this codebase) into a Dataset object (abstraction
        used by huggingface's trainer objects)"""
        rows = []
        for raw_dataset in raw_datasets:
            rows += [row.dict() for row in raw_dataset.get_data(split=SplitType.TRAIN)]
        df = pd.DataFrame(data=rows)
        return Dataset.from_pandas(df).shuffle()

    def evaluate(self, epoch: int, epoch_size: int):
        self.model.eval()
        samples = self.get_samples(
            start_idx=epoch * epoch_size, epoch_size=epoch_size, split=SplitType.VAL, evaluate=True
        )
        preference = sum(samples) / len(samples)
        print(f"Preference: {preference}, minimum: {min(samples)}, maximum: {max(samples)}")
        self.model.train()

    def train(self, epoch_size: int = 128):
        self.evaluate(epoch=0, epoch_size=epoch_size)
        for epoch in range(self.config.training_hyperparameters.steps):
            self.step(epoch=epoch, epoch_size=epoch_size)
            self.evaluate(epoch=epoch, epoch_size=epoch_size)

    def step(self, epoch: int, epoch_size: int):
        output_suffix = f"/checkpoint-{epoch}" if epoch < self.config.training_hyperparameters.steps - 1 else ""
        output_name = f"{self.config.logging_and_saving_config.output_dir}{output_suffix}"
        lr_multiplier = self.config.training_hyperparameters.supplemental.get("lr_multiplier", 1)
        loss_type = self.config.training_hyperparameters.supplemental.get("loss_type", "bon")
        num_train_epochs = (
            self.config.training_hyperparameters.num_train_epochs
            if not self.config.training_hyperparameters.supplemental.get("continue_training", False)
            else self.config.training_hyperparameters.num_train_epochs + 1
        )
        training_args = TrainingArguments(
            output_dir=output_name,
            num_train_epochs=num_train_epochs,
            per_device_train_batch_size=self.config.training_hyperparameters.per_device_train_batch_size,
            gradient_accumulation_steps=self.config.training_hyperparameters.gradient_accumulation_steps,
            gradient_checkpointing=True,
            logging_steps=self.config.logging_and_saving_config.logging_steps,
            save_strategy=(
                "no"
                if self.config.training_hyperparameters.steps > 1
                and self.config.training_hyperparameters.num_train_epochs == 1
                else "steps"
            ),
            save_steps=self.config.training_hyperparameters.supplemental.get("save_steps", 64),
            learning_rate=self.config.training_hyperparameters.learning_rate * (lr_multiplier**epoch),
            disable_tqdm=False,
            ddp_find_unused_parameters=False,
            optim=self.config.training_hyperparameters.optim,
            lr_scheduler_type=self.config.training_hyperparameters.lr_scheduler_type,
            warmup_ratio=(0 if self.config.training_hyperparameters.lr_scheduler_type == "constant" else 1 / 24),
            max_steps=(
                -1
                if self.config.training_hyperparameters.lr_scheduler_type == "constant"
                else int(
                    (2 * epoch_size * self.config.training_hyperparameters.num_train_epochs)
                    // (
                        self.config.training_hyperparameters.per_device_train_batch_size
                        * self.config.training_hyperparameters.gradient_accumulation_steps
                    )
                )
            ),
            use_cpu=self.is_local,
        )
        self.logger.warn(f"Generating samples for epoch {epoch}")
        train_dataset = self.get_samples(start_idx=epoch * epoch_size, epoch_size=epoch_size)
        self.logger.warn(f"Training for epoch {epoch} with loss type {loss_type}")

        dpo_train_args = {
            "model": self.model,
            "ref_model": None,
            "loss_type": loss_type,
            "max_length": (2048 if DEBUG else 16384),  # [pikaminski] lower than 2048 is problematic
            "max_prompt_length": 2048 if DEBUG else 16384,
            "beta": self.config.training_hyperparameters.kl_penalty,
            "alpha": self.config.training_hyperparameters.supplemental.get("alpha", 0.005),
            "args": training_args,
            "train_dataset": train_dataset,
            "tokenizer": self.tokenizer,
            "peft_config": self.peft_config,
            "callbacks": [LoggingCallback],
            "ignore_peft": bool(self.config.training_hyperparameters.supplemental.get("force_sft_as_reference", False)),
        }

        trainer = SmoothedDPOTrainer(**dpo_train_args)

        if self.config.training_hyperparameters.supplemental.get("continue_training", False):
            trainer.train(resume_from_checkpoint=self.config.model_name)
        else:
            trainer.train()
        trainer.save_model()

        self.model = trainer.model

    def get_samples(
        self, start_idx: int, epoch_size: int, split: SplitType = SplitType.TRAIN, evaluate: bool = False
    ) -> Dataset:
        if isinstance(self.dataset, JudgePreferencesDataset):
            return self.convert_dataset([self.dataset])

        samples = []
        for i in range(epoch_size):
            new_samples = self.generate_one_round_samples(idx=start_idx + i, split=split, evaluate=evaluate)
            samples.extend(new_samples)

        if evaluate:
            return samples
        return self.convert_dataset([JudgePreferencesDataset(train_data=samples, val_data=[], test_data=[])])

    def generate_one_round_samples(self, idx: int, split: SplitType = SplitType.TRAIN, evaluate: bool = False):
        self.logger.warn(f"Starting round {idx}")
        example = self.dataset.get_example(idx=idx, split=split)

        llm_class = TrainUtils.get_llm_class(self.config)
        internal_model = llm_class(
            alias=IterativeDirectPreferenceTrainer.DEFAULT_DEBATER_ALIAS,
            file_path=None,
            is_debater=True,
        )
        internal_model.model = self.model
        internal_model.tokenizer = self.tokenizer
        internal_model.generation_config = internal_model.create_default_generation_config(
            is_debater=True, generation_params=GenerationParams()
        )
        internal_model.instantiated_model = True
        internal_model.is_debater = True
    
        global REFERENCE_MODEL
        if REFERENCE_MODEL is None:
            REFERENCE_MODEL = llm_class(
                alias=IterativeDirectPreferenceTrainer.DEFAULT_DEBATER_ALIAS,
                file_path=None,
                is_debater=True,
            )
            REFERENCE_MODEL.model = TrainUtils.load_training_model(
                config=self.config,
                requires_value_head=False,
                load_as_peft_model=bool(
                    self.config.training_hyperparameters.supplemental.get("force_sft_as_reference", False)
                ),
            )
            REFERENCE_MODEL.tokenizer = self.tokenizer
            REFERENCE_MODEL.generation_config = internal_model.create_default_generation_config(
                is_debater=True, generation_params=GenerationParams()
            )
            REFERENCE_MODEL.instantiated_model = True
            REFERENCE_MODEL.is_debater = True

        global SWAP
        swap = False
        if evaluate:
            swap = SWAP
            SWAP = not SWAP
        
        a_reference = evaluate and (not swap)
        b_reference = evaluate and (swap)


        topic = example.question
        position = example.positions[0]
        opponent_position = example.positions[1]
        background_text = example.background_text
        title = example.story_title
        correct_index = example.correct_index

        debate_identifier = f"{title}_{topic}"

        config_a = PromptConfig(
            name=constants.DEFAULT_DEBATER_A_NAME,
            opponent_name=constants.DEFAULT_DEBATER_B_NAME,
            position=position,
            opponent_position=opponent_position,
            topic=topic,
            background_text=background_text,
        )

        config_b = PromptConfig(
            name=constants.DEFAULT_DEBATER_B_NAME,
            opponent_name=constants.DEFAULT_DEBATER_A_NAME,
            position=opponent_position,
            opponent_position=position,
            topic=topic,
            background_text=background_text,
        )

        prompt_a = PromptParser.parse(
            prompt_config=config_a,
            prompts_file_path=self.config.prompt_config.file_path,
            name=self.config.speech_structure[0].default_prompt_name or self.config.prompt_config.default_prompt_name,
        )

        prompt_b = PromptParser.parse(
            prompt_config=config_b,
            prompts_file_path=self.config.prompt_config.file_path,
            name=self.config.speech_structure[0].default_prompt_name or self.config.prompt_config.default_prompt_name,
        )

        prompt_judge = PromptParser.parse(
            prompt_config=config_a,
            prompts_file_path=self.config.prompt_config.file_path,
            name=self.config.speech_structure[0].default_prompt_name or self.config.prompt_config.default_prompt_name,
        )

        question_metadata = QuestionMetadata(
            first_debater_correct=correct_index == 0,
            question_idx=idx,
            background_text=background_text,
            question=topic,
            first_debater_answer=position,
            second_debater_answer=opponent_position,
            debate_identifier=debate_identifier,
        )

        # num_speeches = int(self.config.training_hyperparameters.supplemental.get("num_speeches", 1))
        num_speeches = int(self.config.training_hyperparameters.supplemental.get("num_speeches", 3))

        original_debater_a = Debater(
            name=constants.DEFAULT_DEBATER_A_NAME,
            prompt=prompt_a,
            model=REFERENCE_MODEL if a_reference else internal_model,
            num_speeches=num_speeches,
            speech_format=self.config.speech_structure[0].debater_format.get_speech_format(
                name=constants.DEFAULT_DEBATER_A_NAME,
                num_speeches=num_speeches,
                use_scratchpad=False,
            ),
            quotes_require_validation=True,
        )

        original_debater_b = Debater(
            name=constants.DEFAULT_DEBATER_B_NAME,
            prompt=prompt_b,
            model=REFERENCE_MODEL if b_reference else internal_model,#model_b,
            num_speeches=num_speeches,
            speech_format=self.config.speech_structure[0].debater_format.get_speech_format(
                name=constants.DEFAULT_DEBATER_B_NAME,
                num_speeches=num_speeches,
                use_scratchpad=False,
            ),
            quotes_require_validation=True,
        )

        random_judge = Judge(
            name=constants.DEFAULT_JUDGE_NAME,
            prompt=prompt_judge,
            model=self.random_judge_model,
            speech_format=self.config.speech_structure[0].judge_format.get_speech_format(
                name=constants.DEFAULT_JUDGE_NAME,
                num_speeches=num_speeches,
                use_scratchpad=False,
                flipped=False,
            ),
            num_speeches=num_speeches,
        )

        non_random_judge = Judge(
            name=constants.DEFAULT_JUDGE_NAME,
            prompt=prompt_judge,
            model=self.judge_model,
            speech_format=self.config.speech_structure[0].judge_format.get_speech_format(
                name=constants.DEFAULT_JUDGE_NAME,
                num_speeches=num_speeches,
                use_scratchpad=False,
                flipped=False,
            ),
            num_speeches=num_speeches,
        )

        if evaluate:
            non_random_judge.model.evaluate = True
            debate_round = DebateRound(
                first_debater=original_debater_a,
                second_debater=original_debater_b,
                judge=non_random_judge,
                metadata=[question_metadata],
            )
            summary = debate_round()
            non_random_judge.model.evaluate = False
            summary = summary[0]
            
            print(f"Speeches: {a_reference=} {b_reference=}")
            print("A ", summary.transcript.speeches[0].content)
            print("B ", summary.transcript.speeches[1].content)

            transcript_json = non_random_judge.transcripts[0].json_value()

            debater = constants.DEFAULT_DEBATER_B_NAME if a_reference else constants.DEFAULT_DEBATER_A_NAME
            decision = transcript_json["speeches"][-1]["supplemental"]["probabilistic_decision"][debater]
            wandb.log({"eval/preference": decision, "eval/step": self.eval_step})
            to_return = [decision]
            self.eval_step += 1
            return to_return

        debater_a = BestOfNDebater(
            debater=original_debater_a,
            opposing_debater=original_debater_b,
            judge=non_random_judge,
            best_of_n_config=BestOfNConfig(
                n=2,
                opponent_n=1,
                maxmin=False,
            ),
            background_text=background_text,
            multiturn=self.multiturn,
        )

        debater_b = BestOfNDebater(
            debater=original_debater_b,
            opposing_debater=original_debater_a,
            judge=non_random_judge,
            best_of_n_config=BestOfNConfig(
                n=2,
                opponent_n=1,
                maxmin=False,
            ),
            background_text=background_text,
            multiturn=self.multiturn,
        )

        debate_round = DebateRound(
            first_debater=debater_a,
            second_debater=debater_b,
            judge=random_judge,
            metadata=[question_metadata],
        )
<<<<<<< HEAD

        summary = debate_round()
        summary = summary[0]
        # if DEBUG:
        print("Speeches:")
        print("A ", summary.transcript.speeches[0].content)
        print("B ", summary.transcript.speeches[1].content)
=======
        summary = debate_round()[0]
        if DEBUG:
            print("Speeches:")
            print("A ", summary.transcript.speeches[0].content)
            print("B ", summary.transcript.speeches[1].content)
>>>>>>> 967a7a00

        transcript_json = random_judge.transcripts[0].json_value()
        # if evaluate:
        #     breakpoint()
        to_return = JudgePreferencesLoader.process_row(transcript_json)
        # breakpoint()
        return to_return<|MERGE_RESOLUTION|>--- conflicted
+++ resolved
@@ -419,25 +419,12 @@
             judge=random_judge,
             metadata=[question_metadata],
         )
-<<<<<<< HEAD
-
-        summary = debate_round()
-        summary = summary[0]
-        # if DEBUG:
-        print("Speeches:")
-        print("A ", summary.transcript.speeches[0].content)
-        print("B ", summary.transcript.speeches[1].content)
-=======
         summary = debate_round()[0]
         if DEBUG:
             print("Speeches:")
             print("A ", summary.transcript.speeches[0].content)
             print("B ", summary.transcript.speeches[1].content)
->>>>>>> 967a7a00
 
         transcript_json = random_judge.transcripts[0].json_value()
-        # if evaluate:
-        #     breakpoint()
         to_return = JudgePreferencesLoader.process_row(transcript_json)
-        # breakpoint()
         return to_return