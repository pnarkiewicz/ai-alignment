import os
import random
from typing import Any, Optional

from datasets import load_dataset

from data.annotated_quality_debates_loader import AnnotatedQualityDebatesLoader
from data.dataset import DataRow, DatasetType, RawDataLoader, RawDataset, SplitType
from data.judge_preferences_loader import CorrectnessJudgePreferencesLoader, JudgePreferencesLoader
from data.quality_debates_loader import QualityConsultancyLoader, QualityDebatesLoader, QualityTranscriptsLoader
from data.quality_judging_loader import QualityJudgingLoader
from data.quality_loader import QualityLoader
from data.gsm8k_loader import GSM8KLoader
from data.quote_relevance_loader import QuoteRelevanceLoader
from data.scratchpad_quality_debates_loader import ScratchpadQualityDebatesLoader
from utils import constants

<<<<<<< HEAD
"""
Most of the methods are taken from the QualityDataset class. Some might be not used.
"""

=======
>>>>>>> 967a7a00

class TruthfulDataset(RawDataset):
    def __init__(
        self,
        train_data: list[dict[str, Any]],
        val_data: list[dict[str, Any]],
        test_data: list[dict[str, Any]],
        override_type: Optional[DatasetType] = None,
        allow_multiple_positions_per_question: bool = False,
        dedupe_dataset=None,
        flip_sides: bool = False,
        shuffle_deterministically: bool = False,
    ):
        """
        Dataset where each row contains a question and positions from the Quality dataset

        Params:
            train_data: list of training data loaded from quality jsonl file
            val_data: list of validation data loaded from quality jsonl file
            test_data: list of testing data loaded from quality jsonl file
            override_type: if this is being used as a parent class, this is the dataset type of the child
            allow_multiple_positions_per_question: many quality questions have more than two answers. By default,
                we will select the best distractor If this parameter is set to true, we will create
                a separate row for every single combination of positions
            dedupe_dataset: The dataset to dedupe from. This is used because the NYU Human Debate experiments used
                questions from the Quality dataset so if one trained on that data, then one needs to remove those
                rows from the validation set. Each entry is a dataset and a boolean indicating if one should dedupe
                all questions that share the same story (True) or not (False).
            flip_sides: Whether the ordering of the positions should be flipped (aka two rounds per question)
            shuffle_deterministically: Whether to use a fixed random seed for shuffling the dataset
        """
        super().__init__(override_type or DatasetType.QUALITY)
        if shuffle_deterministically:
            random.seed(a=123456789)
        self.allow_multiple_positions_per_question = allow_multiple_positions_per_question
        self.flip_sides = flip_sides
        self.data = {
            SplitType.TRAIN: self.__convert_batch_to_rows(train_data),
            SplitType.VAL: self.__convert_batch_to_rows(val_data),
            SplitType.TEST: self.__convert_batch_to_rows(test_data),
        }
        self.idxs = {SplitType.TRAIN: 0, SplitType.VAL: 0, SplitType.TEST: 0}
        if not self.data[SplitType.TEST]:  # Adding b/c Quality Test Set does not have gold labels
            self.__split_validation_and_test_sets()

        self.data[SplitType.TRAIN] = self.__reorder(self.data[SplitType.TRAIN])
        self.data[SplitType.VAL] = self.__reorder(self.data[SplitType.VAL])
        self.data[SplitType.TEST] = self.__reorder(self.data[SplitType.TEST])
        self.shuffle_deterministically = shuffle_deterministically

    def get_data(self, split: SplitType = SplitType.TRAIN) -> list[DataRow]:
        """Returns all the data for a given split"""
        if split not in self.data:
            raise ValueError(f"Split type {split} is not recognized. Only TRAIN, VAL, and TEST are recognized")
        return self.data[split]

    def get_batch(self, split: SplitType = SplitType.TRAIN, batch_size: int = 1) -> list[DataRow]:
        """Returns a subset of the data for a given split"""
        if batch_size < 1:
            raise ValueError(f"Batch size must be >= 1. Inputted batch size was {batch_size}")
        data_to_return = self.data[split][self.idxs[split] : min(self.idxs[split] + batch_size, len(self.data[split]))]
        self.idxs[split] = self.idxs[split] + batch_size if self.idxs[split] + batch_size < len(self.data[split]) else 0
        return [x for x in data_to_return]

    def get_example(self, split: SplitType = SplitType.TRAIN, idx: int = 0) -> DataRow:
        """Returns an individual row in the dataset"""
        return self.data[split][idx % len(self.data[split])]

    def __convert_batch_to_rows(self, batch: list[dict[str, Any]]):
        rows = []
        for entry in batch:
            correct_answer = entry["Best Answer"]
            incorrect_answer = entry["Incorrect Answers"].split(";")[0]
            first_correct = random.random() < 0.5
            data_row = DataRow(
                background_text=entry["Question"],
                question=entry["Question"],
                correct_index=0 if first_correct else 1,
                positions=(
                    correct_answer,
                    incorrect_answer,
                ) if first_correct else (
                    incorrect_answer,
<<<<<<< HEAD
                    correct_answer
=======
                    correct_answer,
>>>>>>> 967a7a00
                ),
                story_title=entry["Question"],
                debate_id=entry["Question"],
            )
            rows.append(data_row)
        return rows

    def __split_validation_and_test_sets(self):
        second_half = self.data[SplitType.VAL][int(len(self.data[SplitType.VAL]) / 2) :]
        self.data[SplitType.VAL] = self.data[SplitType.VAL][0 : int(len(self.data[SplitType.VAL]) / 2)]
        val_stories = set([row.story_title for row in self.data[SplitType.VAL]])

        test_data = []
        for row in second_half:
            if row.story_title not in val_stories:
                test_data.append(row)
            else:
                self.data[SplitType.VAL].append(row)
        self.data[SplitType.TEST] = test_data
<<<<<<< HEAD

    def __reorder(self, rows: list[DataRow]) -> list[DataRow]:
        if len(rows) == 0:
            return rows

        random.shuffle(rows)
        story_to_rows = {}
        for row in rows:
            if row.story_title not in story_to_rows:
                story_to_rows[row.story_title] = []
            story_to_rows[row.story_title].append(row)

        final_order = []
        max_index = max([len(story_to_rows[row.story_title]) for row in rows])
        for index in range(max_index):
            for story in filter(lambda x: len(story_to_rows[x]) > index, story_to_rows):
                final_order.append(story_to_rows[story][index])
        return final_order


class TruthfulLoader(RawDataLoader):
    @classmethod
    def get_splits(
        cls,
        train_filepath: Optional[str] = None,
        val_filepath: Optional[str] = None,
        test_filepath: Optional[str] = None,
    ) -> tuple[list[dict]]:
        """Splits the data in train, val, and test sets"""
        DEFAULT_FILE_PATH = os.environ[constants.SRC_ROOT] + "data/datasets/TruthfulQA"

        dataset = load_dataset(DEFAULT_FILE_PATH)["train"]
        # TODO: It would be better to split to files so they are separated
        seed = 42
        train_data, tmp = dataset.train_test_split(test_size=0.2, seed=seed, shuffle=True).values()
        val_data, test_data = tmp.train_test_split(test_size=0.5, seed=seed, shuffle=True).values()
        return train_data, val_data, test_data

    @classmethod
    def load(
        cls,
        train_filepath: Optional[str] = None,
        val_filepath: Optional[str] = None,
        test_filepath: Optional[str] = None,
        allow_multiple_positions_per_question: bool = False,
        deduplicate_with_quality_debates: bool = True,
        supplemental_file_paths: Optional[dict[str, str]] = None,
        flip_sides: bool = False,
        shuffle_deterministically: bool = False,
        **kwargs,
    ) -> TruthfulDataset:
        """Constructs a QualityDataset"""
        train_split, val_split, test_split = TruthfulLoader.get_splits(
            train_filepath=train_filepath, val_filepath=val_filepath, test_filepath=test_filepath
        )

        dedupe_datasets = None
        if deduplicate_with_quality_debates:
            quality_debates_filepath = (supplemental_file_paths or {}).get(
                "quality_debates_file_path", QualityTranscriptsLoader.DEFAULT_FILE_PATH
            )
            quality_debates_dataset = QualityDebatesLoader.load(
                full_dataset_filepath=quality_debates_filepath, deduplicate=True
            )
            quality_consultancy_dataset = QualityConsultancyLoader.load(
                full_dataset_filepath=quality_debates_filepath, deduplicate=True
            )
            dedupe_datasets = [(quality_debates_dataset, True), (quality_consultancy_dataset, True)]

        return TruthfulDataset(
            train_data=train_split,
            val_data=val_split,
            test_data=test_split,
            allow_multiple_positions_per_question=allow_multiple_positions_per_question,
            dedupe_dataset=dedupe_datasets,
            flip_sides=flip_sides,
            shuffle_deterministically=shuffle_deterministically,
        )
=======
>>>>>>> 967a7a00

    def __reorder(self, rows: list[DataRow]) -> list[DataRow]:
        if len(rows) == 0:
            return rows

<<<<<<< HEAD
=======
        random.shuffle(rows)
        story_to_rows = {}
        for row in rows:
            if row.story_title not in story_to_rows:
                story_to_rows[row.story_title] = []
            story_to_rows[row.story_title].append(row)

        final_order = []
        max_index = max([len(story_to_rows[row.story_title]) for row in rows])
        for index in range(max_index):
            for story in filter(lambda x: len(story_to_rows[x]) > index, story_to_rows):
                final_order.append(story_to_rows[story][index])
        return final_order


class TruthfulLoader(RawDataLoader):
    @classmethod
    def get_splits(
        cls,
        train_filepath: Optional[str] = None,
        val_filepath: Optional[str] = None,
        test_filepath: Optional[str] = None,
    ) -> tuple[list[dict]]:
        """Splits the data in train, val, and test sets"""
        DEFAULT_FILE_PATH = os.environ[constants.SRC_ROOT] + "data/datasets/TruthfulQA"

        dataset = load_dataset(DEFAULT_FILE_PATH)["train"]
        # TODO: It would be better to split to files so they are separated
        seed = 42
        train_data, tmp = dataset.train_test_split(test_size=0.2, seed=seed, shuffle=True).values()
        val_data, test_data = tmp.train_test_split(test_size=0.5, seed=seed, shuffle=True).values()
        return train_data, val_data, test_data

    @classmethod
    def load(
        cls,
        train_filepath: Optional[str] = None,
        val_filepath: Optional[str] = None,
        test_filepath: Optional[str] = None,
        allow_multiple_positions_per_question: bool = False,
        deduplicate_with_quality_debates: bool = True,
        supplemental_file_paths: Optional[dict[str, str]] = None,
        flip_sides: bool = False,
        shuffle_deterministically: bool = False,
        **kwargs,
    ) -> TruthfulDataset:
        """Constructs a QualityDataset"""
        train_split, val_split, test_split = TruthfulLoader.get_splits(
            train_filepath=train_filepath, val_filepath=val_filepath, test_filepath=test_filepath
        )

        dedupe_datasets = None
        if deduplicate_with_quality_debates:
            quality_debates_filepath = (supplemental_file_paths or {}).get(
                "quality_debates_file_path", QualityTranscriptsLoader.DEFAULT_FILE_PATH
            )
            quality_debates_dataset = QualityDebatesLoader.load(
                full_dataset_filepath=quality_debates_filepath, deduplicate=True
            )
            quality_consultancy_dataset = QualityConsultancyLoader.load(
                full_dataset_filepath=quality_debates_filepath, deduplicate=True
            )
            dedupe_datasets = [(quality_debates_dataset, True), (quality_consultancy_dataset, True)]

        return TruthfulDataset(
            train_data=train_split,
            val_data=val_split,
            test_data=test_split,
            allow_multiple_positions_per_question=allow_multiple_positions_per_question,
            dedupe_dataset=dedupe_datasets,
            flip_sides=flip_sides,
            shuffle_deterministically=shuffle_deterministically,
        )


>>>>>>> 967a7a00
def get_loader_type(dataset_type: DatasetType) -> type[RawDataLoader]:
    """Returns the class associated with the inputted DatasetType"""
    if dataset_type == DatasetType.QUALITY:
        return QualityLoader
    elif dataset_type == DatasetType.QUALITY_DEBATES:
        return QualityDebatesLoader
    elif dataset_type == DatasetType.JUDGE_PREFERENCES:
        return JudgePreferencesLoader
    elif dataset_type == DatasetType.ANNOTATED_QUALITY_DEBATES:
        return AnnotatedQualityDebatesLoader
    elif dataset_type == DatasetType.SCRATCHPAD_QUALITY_DEBATES:
        return ScratchpadQualityDebatesLoader
    elif dataset_type == DatasetType.QUOTE_RELEVANCE:
        return QuoteRelevanceLoader
    elif dataset_type == DatasetType.JUDGING_PROBE:
        return QualityJudgingLoader
    elif dataset_type == DatasetType.QUALITY_CONSULTANCY:
        return QualityConsultancyLoader
    elif dataset_type == DatasetType.CORRECTNESS_JUDGE_PREFERENCES:
        return CorrectnessJudgePreferencesLoader
    elif dataset_type == DatasetType.TRUTHFUL:
        return TruthfulLoader
<<<<<<< HEAD

=======
    elif dataset_type == DatasetType.GSM8K:
        return GSM8KLoader
    
>>>>>>> 967a7a00
    raise Exception(f"Loader {dataset_type} not found")<|MERGE_RESOLUTION|>--- conflicted
+++ resolved
@@ -15,13 +15,9 @@
 from data.scratchpad_quality_debates_loader import ScratchpadQualityDebatesLoader
 from utils import constants
 
-<<<<<<< HEAD
 """
 Most of the methods are taken from the QualityDataset class. Some might be not used.
 """
-
-=======
->>>>>>> 967a7a00
 
 class TruthfulDataset(RawDataset):
     def __init__(
@@ -105,11 +101,7 @@
                     incorrect_answer,
                 ) if first_correct else (
                     incorrect_answer,
-<<<<<<< HEAD
-                    correct_answer
-=======
                     correct_answer,
->>>>>>> 967a7a00
                 ),
                 story_title=entry["Question"],
                 debate_id=entry["Question"],
@@ -129,7 +121,6 @@
             else:
                 self.data[SplitType.VAL].append(row)
         self.data[SplitType.TEST] = test_data
-<<<<<<< HEAD
 
     def __reorder(self, rows: list[DataRow]) -> list[DataRow]:
         if len(rows) == 0:
@@ -208,15 +199,11 @@
             flip_sides=flip_sides,
             shuffle_deterministically=shuffle_deterministically,
         )
-=======
->>>>>>> 967a7a00
 
     def __reorder(self, rows: list[DataRow]) -> list[DataRow]:
         if len(rows) == 0:
             return rows
 
-<<<<<<< HEAD
-=======
         random.shuffle(rows)
         story_to_rows = {}
         for row in rows:
@@ -292,7 +279,6 @@
         )
 
 
->>>>>>> 967a7a00
 def get_loader_type(dataset_type: DatasetType) -> type[RawDataLoader]:
     """Returns the class associated with the inputted DatasetType"""
     if dataset_type == DatasetType.QUALITY:
@@ -315,11 +301,7 @@
         return CorrectnessJudgePreferencesLoader
     elif dataset_type == DatasetType.TRUTHFUL:
         return TruthfulLoader
-<<<<<<< HEAD
-
-=======
     elif dataset_type == DatasetType.GSM8K:
         return GSM8KLoader
     
->>>>>>> 967a7a00
     raise Exception(f"Loader {dataset_type} not found")